--- conflicted
+++ resolved
@@ -2516,11 +2516,8 @@
     virt_machine_5_1_options(mc);
     compat_props_add(mc->compat_props, hw_compat_5_0, hw_compat_5_0_len);
     mc->numa_mem_supported = true;
-<<<<<<< HEAD
     vmc->acpi_expose_flash = true;
-=======
     mc->auto_enable_numa_with_memdev = false;
->>>>>>> 1e0a84ea
 }
 DEFINE_VIRT_MACHINE(5, 0)
 
